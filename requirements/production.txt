--- conflicted
+++ resolved
@@ -26,19 +26,11 @@
     # via
     #   -r requirements/base.txt
     #   celery
-<<<<<<< HEAD
-boto3==1.24.19
-    # via
-    #   -r requirements/base.txt
-    #   django-ses
-botocore==1.27.19
-=======
 boto3==1.24.44
     # via
     #   -r requirements/base.txt
     #   django-ses
 botocore==1.27.44
->>>>>>> c78f694c
     # via
     #   -r requirements/base.txt
     #   boto3
@@ -158,11 +150,7 @@
     # via
     #   -c requirements/common_constraints.txt
     #   -r requirements/base.txt
-<<<<<<< HEAD
-django-waffle==2.5.0
-=======
 django-waffle==2.6.0
->>>>>>> c78f694c
     # via
     #   -r requirements/base.txt
     #   edx-django-utils
@@ -220,11 +208,7 @@
     # via -r requirements/base.txt
 edx-toggles==5.0.0
     # via -r requirements/base.txt
-<<<<<<< HEAD
-fastavro==1.5.2
-=======
 fastavro==1.5.4
->>>>>>> c78f694c
     # via
     #   -r requirements/base.txt
     #   openedx-events
@@ -279,11 +263,7 @@
     #   analytics-python
 mysqlclient==2.1.1
     # via -r requirements/base.txt
-<<<<<<< HEAD
-newrelic==7.14.0.177
-=======
 newrelic==7.16.0.178
->>>>>>> c78f694c
     # via
     #   -r requirements/base.txt
     #   edx-django-utils
@@ -379,11 +359,7 @@
     # via
     #   -c requirements/constraints.txt
     #   -r requirements/base.txt
-<<<<<<< HEAD
-requests==2.28.0
-=======
 requests==2.28.1
->>>>>>> c78f694c
     # via
     #   -r requirements/base.txt
     #   analytics-python
@@ -463,7 +439,8 @@
     #   djangorestframework-csv
 uritemplate==4.1.1
     # via
-    #   -r requirements/base.txt
+
+#   -r requirements/base.txt
     #   coreapi
     #   drf-yasg
 urllib3==1.26.11
