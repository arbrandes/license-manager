--- conflicted
+++ resolved
@@ -14,13 +14,8 @@
         python-version: ["3.12"]
         django-version: ["pinned"]
     steps:
-<<<<<<< HEAD
     - uses: actions/checkout@v4
-    - uses: actions/setup-python@v2
-=======
-    - uses: actions/checkout@v2
     - uses: actions/setup-python@v5
->>>>>>> 41605ce6
       with:
         python-version: ${{ matrix.python-version }}
         architecture: x64
@@ -45,13 +40,8 @@
       matrix:
         python-version: ["3.12"]
     steps:
-<<<<<<< HEAD
     - uses: actions/checkout@v4
-    - uses: actions/setup-python@v2
-=======
-    - uses: actions/checkout@v2
     - uses: actions/setup-python@v5
->>>>>>> 41605ce6
       with:
         python-version: ${{ matrix.python-version }}
         architecture: x64
